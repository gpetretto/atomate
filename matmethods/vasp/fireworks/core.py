"""
Defines standardized Fireworks that can be chained easily to perform
various sequences of VASP calculations.
"""

from fireworks import Firework
from pymatgen.io.vasp.sets import MPVaspInputSet, MPStaticSet, MPSOCSet, MITMDVaspInputSet

from matmethods.vasp.firetasks.glue_tasks import CopyVaspOutputs
from matmethods.common.firetasks.glue_tasks import PassCalcLocs
from matmethods.vasp.firetasks.parse_outputs import VaspToDbTask
from matmethods.vasp.firetasks.run_calc import RunVaspDirect, RunVaspCustodian
from matmethods.vasp.firetasks.write_inputs import *


class OptimizeFW(Firework):
    def __init__(self, structure, name="structure optimization",
                 vasp_input_set=None, vasp_cmd="vasp",
                 override_default_vasp_params=None,
                 db_file=None, parents=None, **kwargs):
        """
        Standard structure optimization Firework.

        Args:
            structure (Structure): Input structure.
            name (str): Name for the Firework.
            vasp_input_set (VaspInputSet): input set to use.
                Defaults to MPVaspInputSet() if None.
            override_default_vasp_params (dict): If this is not None,
                these params are passed to the default vasp_input_set, i.e.,
                MPVaspInputSet. This allows one to easily override some
                settings, e.g., user_incar_settings, etc.
            vasp_cmd (str): Command to run vasp.
            db_file (str): Path to file specifying db credentials.
            parents (Firework): Parents of this particular Firework.
                FW or list of FWS.
            \*\*kwargs: Other kwargs that are passed to Firework.__init__.
        """
        override_default_vasp_params = override_default_vasp_params or {}
        vasp_input_set = vasp_input_set or MPVaspInputSet(
            force_gamma=True, **override_default_vasp_params)

        t = []
        t.append(WriteVaspFromIOSet(structure=structure,
                                    vasp_input_set=vasp_input_set))
        t.append(RunVaspDirect(vasp_cmd=vasp_cmd))
        t.append(PassCalcLocs(name=name))
        t.append(VaspToDbTask(db_file=db_file,
                              additional_fields={"task_label": name}))
        super(OptimizeFW, self).__init__(
                t, parents=parents, name="{}-{}".
                format(structure.composition.reduced_formula, name), **kwargs)


class StaticFW(Firework):
    def __init__(self, structure, name="static", vasp_cmd="vasp",
                 copy_vasp_outputs=True, db_file=None, parents=None, **kwargs):
        """
        Standard static calculation Firework.

        Args:
            structure (Structure): Input structure.
            name (str): Name for the Firework.
            vasp_cmd (str): Command to run vasp.
            copy_vasp_outputs (bool): Whether to copy outputs from previous run. Defaults to True.
            db_file (str): Path to file specifying db credentials.
            parents (Firework): Parents of this particular Firework. FW or list of FWS.
            \*\*kwargs: Other kwargs that are passed to Firework.__init__.
        """
        t = []

        if parents:
            if copy_vasp_outputs:
                t.append(
                    CopyVaspOutputs(calc_loc=True, contcar_to_poscar=True))
            t.append(WriteVaspStaticFromPrev(prev_calc_dir='.'))
        else:
            vasp_input_set = MPStaticSet(structure)
            t.append(WriteVaspFromIOSet(structure=structure,
                                        vasp_input_set=vasp_input_set))

        t.append(RunVaspDirect(vasp_cmd=vasp_cmd))
        t.append(PassCalcLocs(name=name))
        t.append(VaspToDbTask(db_file=db_file,
                              additional_fields={"task_label": name}))
        super(StaticFW, self).__init__(t, parents=parents, name="{}-{}".format(
            structure.composition.reduced_formula,
            name), **kwargs)


class HSEBSFW(Firework):
    def __init__(self, structure, parents, name="hse gap", vasp_cmd="vasp",
                 db_file=None, **kwargs):
        """
        For getting a more accurate band gap with HSE - requires previous
        calculation that gives VBM/CBM info. Note that this method is not
        intended for energies, etc. due to sparse k-mesh.

        Args:
            structure (Structure): Input structure.
            parents (Firework): Parents of this particular Firework. FW or list of FWS.
            name (str): Name for the Firework.
            vasp_cmd (str): Command to run vasp.
            db_file (str): Path to file specifying db credentials.
            \*\*kwargs: Other kwargs that are passed to Firework.__init__.
        """
        t = []
        t.append(CopyVaspOutputs(calc_loc=True, additional_files=["CHGCAR"]))
        t.append(WriteVaspHSEBSFromPrev(prev_calc_dir='.'))
        t.append(RunVaspDirect(vasp_cmd=vasp_cmd))
        t.append(PassCalcLocs(name=name))
        t.append(VaspToDbTask(db_file=db_file,
                              additional_fields={"task_label": name}))
        super(HSEBSFW, self).__init__(t, parents=parents, name="{}-{}".format(
            structure.composition.reduced_formula,
            name), **kwargs)


class NonSCFFW(Firework):
    def __init__(self, structure, name="nscf", mode="uniform", vasp_cmd="vasp",
                 copy_vasp_outputs=True, db_file=None, parents=None, **kwargs):
        """
        Standard NonSCF Calculation Firework supporting both
        uniform and line modes.

        Args:
            structure (Structure): Input structure.
            name (str): Name for the Firework.
            mode (str): uniform or line mode.
            vasp_cmd (str): Command to run vasp.
            copy_vasp_outputs (bool): Whether to copy outputs from previous
                run. Defaults to True.
            db_file (str): Path to file specifying db credentials.
            parents (Firework): Parents of this particular Firework.
                FW or list of FWS.
            \*\*kwargs: Other kwargs that are passed to Firework.__init__.
        """
        t = []
        if copy_vasp_outputs:
            t.append(
                CopyVaspOutputs(calc_loc=True, additional_files=["CHGCAR"]))
        mode = mode.lower()
        if mode == "uniform":
            t.append(WriteVaspNSCFFromPrev(prev_calc_dir=".", mode="uniform",
                                           reciprocal_density=1000))
        else:
            t.append(WriteVaspNSCFFromPrev(prev_calc_dir=".", mode="line",
                                           reciprocal_density=20))
        t.append(RunVaspDirect(vasp_cmd=vasp_cmd))
        t.append(PassCalcLocs(name=name))
        t.append(VaspToDbTask(db_file=db_file, additional_fields={
            "task_label": name + " " + mode},
                              parse_dos=(mode == "uniform"),
                              bandstructure_mode=mode))
        super(NonSCFFW, self).__init__(t, parents=parents, name="%s-%s %s" % (
            structure.composition.reduced_formula,
            name, mode), **kwargs)


class LepsFW(Firework):
    def __init__(self, structure, name="static dielectric", vasp_cmd="vasp",
                 copy_vasp_outputs=True, db_file=None, parents=None, **kwargs):
        """
        Standard static calculation Firework for dielectric constants
        using DFPT.

        Args:
            structure (Structure): Input structure.
            name (str): Name for the Firework.
            vasp_cmd (str): Command to run vasp.
            copy_vasp_outputs (bool): Whether to copy outputs from previous
                run. Defaults to True.
            db_file (str): Path to file specifying db credentials.
            parents (Firework): Parents of this particular Firework.
                FW or list of FWS.
            \*\*kwargs: Other kwargs that are passed to Firework.__init__.
        """
        t = []
        if copy_vasp_outputs:
            t.append(
                CopyVaspOutputs(calc_loc=True, additional_files=["CHGCAR"],
                                contcar_to_poscar=True))
        t.extend([
            WriteVaspDFPTDielectricFromPrev(prev_calc_dir="."),
            RunVaspDirect(vasp_cmd=vasp_cmd),
            PassCalcLocs(name=name),
            VaspToDbTask(db_file=db_file,
                         additional_fields={"task_label": name})])
        super(LepsFW, self).__init__(t, parents=parents, name="{}-{}".format(
            structure.composition.reduced_formula,
            name), **kwargs)


class SOCFW(Firework):
    def __init__(self, structure, magmom, name="spinorbit coupling",
                 saxis=(0, 0, 1), vasp_cmd="vasp_ncl",
                 copy_vasp_outputs=True, db_file=None, parents=None, **kwargs):
        """
        Firework for spin orbit coupling calculation.

        Args:
            structure (Structure): Input structure.
            name (str): Name for the Firework.
            vasp_cmd (str): Command to run vasp.
            copy_vasp_outputs (bool): Whether to copy outputs from previous
                run. Defaults to True.
            db_file (str): Path to file specifying db credentials.
            parents (Firework): Parents of this particular Firework.
                FW or list of FWS.
            \*\*kwargs: Other kwargs that are passed to Firework.__init__.
        """
        t = []

        if parents:
            if copy_vasp_outputs:
                t.append(
                    CopyVaspOutputs(calc_loc=True, additional_files=["CHGCAR"],
                                    contcar_to_poscar=True))
            t.append(WriteVaspSOCFromPrev(prev_calc_dir=".", magmom=magmom, saxis=saxis))
        else:
            vasp_input_set = MPSOCSet(structure)
            t.append(WriteVaspFromIOSet(structure=structure,
                                        vasp_input_set=vasp_input_set))
        t.extend([
            RunVaspDirect(vasp_cmd=vasp_cmd),
            PassCalcLocs(name=name),
            VaspToDbTask(db_file=db_file,
                         additional_fields={"task_label": name})])
        super(SOCFW, self).__init__(t, parents=parents, name="{}-{}".format(
            structure.composition.reduced_formula,
            name), **kwargs)


class TransmuterFW(Firework):
    def __init__(self, structure, transformations, transformation_params=None,
                 vasp_input_set="MPStaticSet", name="structure transmuter", vasp_cmd="vasp",
                 copy_vasp_outputs=True, db_file=None, parents=None, **kwargs):
        """
        Apply the transformations to the input structure, write the input set corresponding
        to the transformed structure and run vasp on them.

        Args:
            structure (Structure): Input structure.
            transformations (list): list of names of transformation classes as defined in
                the modules in pymatgen.transformations
            transformation_params (list): list of dicts where each dict specify the input parameters to
                instantiate the transformation class in the transforamtions list.
            vasp_input_set (string): string name for the VASP input set (e.g.,
                "MPStaticSet").
            name (string): Name for the Firework.
            vasp_cmd (string): Command to run vasp.
            copy_vasp_outputs (bool): Whether to copy outputs from previous run. Defaults to True.
            db_file (string): Path to file specifying db credentials.
            parents (Firework): Parents of this particular Firework. FW or list of FWS.
            \*\*kwargs: Other kwargs that are passed to Firework.__init__.
        """
        t = []

        if parents:
            if copy_vasp_outputs:
                t.append(CopyVaspOutputs(calc_loc=True, contcar_to_poscar=True))
            t.append(WriteTransmutedStructureIOSet(structure=structure, transformations=transformations,
                                                   transformation_params=transformation_params,
                                                   vasp_input_set=vasp_input_set,
<<<<<<< HEAD
                                                   vasp_input_params=kwargs.get("vasp_input_params",{})),
                                                   prev_calc_dir=".")
=======
                                                   vasp_input_params=kwargs.get("vasp_input_params",{}),
                                                   prev_calc_dir="."))
>>>>>>> 47cbca62
        else:
            t.append(WriteTransmutedStructureIOSet(structure=structure, transformations=transformations,
                                                   transformation_params=transformation_params,
                                                   vasp_input_set=vasp_input_set,
                                                   vasp_input_params=kwargs.get("vasp_input_params",{})))
<<<<<<< HEAD
=======

        t.append(WriteTransmutedStructureIOSet(structure=structure, transformations=transformations,
                                               transformation_params=transformation_params,
                                               vasp_input_set=vasp_input_set,
                                               vasp_input_params=kwargs.get("vasp_input_params",{})))
>>>>>>> 47cbca62
        t.append(RunVaspDirect(vasp_cmd=vasp_cmd))
        t.append(PassCalcLocs(name=name))
        t.append(VaspToDbTask(db_file=db_file,
                              additional_fields={"task_label": name}))
        super(TransmuterFW, self).__init__(t, parents=parents,
                                           name="{}-{}".format(structure.composition.reduced_formula, name),
                                           **kwargs)


class MDFW(Firework):
    def __init__(self, structure, start_temp, end_temp, nsteps,
                 name="molecular dynamics run", vasp_input_set=None, vasp_cmd="vasp",
                 override_default_vasp_params=None, wall_time=19200,
                 db_file=None, parents=None, copy_vasp_outputs=True, **kwargs):
        """
        Standard firework for a single MD run.
        Args:
            structure (Structure): Input structure.
            start_temp (float): Start temperature of MD run.
            end_temp (float): End temperature of MD run.
            nsteps (int): Number of MD steps
            name (string): Name for the Firework.
            vasp_input_set (string): string name for the VASP input set (e.g.,
                "MITMDVaspInputSet").
            vasp_cmd (string): Command to run vasp.
            override_default_vasp_params (dict): If this is not None,
                these params are passed to the default vasp_input_set, i.e.,
                MITMDVaspInputSet. This allows one to easily override some
                settings, e.g., user_incar_settings, etc. Particular to MD,
                one can control time_step and all other settings of the input set.
            wall_time (int): Total wall time in seconds.
            copy_vasp_outputs (bool): Whether to copy outputs from previous run. Defaults to True.
            db_file (string): Path to file specifying db credentials.
            parents (Firework): Parents of this particular Firework. FW or list of FWS.
            \*\*kwargs: Other kwargs that are passed to Firework.__init__.
        """

        override_default_vasp_params = override_default_vasp_params or {}
        vasp_input_set = vasp_input_set or MITMDVaspInputSet(start_temp=start_temp, end_temp=end_temp,
                        nsteps=nsteps, **override_default_vasp_params)

        t = []
        if parents:
            if copy_vasp_outputs:
                t.append(CopyVaspOutputs(calc_loc=True, additional_files=["CHGCAR"],
                                        contcar_to_poscar=True))
        t.append(WriteVaspFromIOSet(structure=structure, vasp_input_set=vasp_input_set))
        t.append(RunVaspCustodian(vasp_cmd=vasp_cmd, gamma_vasp_cmd=">>gamma_vasp_cmd<<",
                                  handler_group="md", wall_time=wall_time))
        t.append(PassCalcLocs(name=name))
        t.append(VaspToDbTask(db_file=db_file,
                              additional_fields={"task_label": name}))
        super(MDFW, self).__init__(
                t, parents=parents, name="{}-{}".
                format(structure.composition.reduced_formula, name), **kwargs)<|MERGE_RESOLUTION|>--- conflicted
+++ resolved
@@ -262,26 +262,18 @@
             t.append(WriteTransmutedStructureIOSet(structure=structure, transformations=transformations,
                                                    transformation_params=transformation_params,
                                                    vasp_input_set=vasp_input_set,
-<<<<<<< HEAD
-                                                   vasp_input_params=kwargs.get("vasp_input_params",{})),
-                                                   prev_calc_dir=".")
-=======
                                                    vasp_input_params=kwargs.get("vasp_input_params",{}),
                                                    prev_calc_dir="."))
->>>>>>> 47cbca62
         else:
             t.append(WriteTransmutedStructureIOSet(structure=structure, transformations=transformations,
                                                    transformation_params=transformation_params,
                                                    vasp_input_set=vasp_input_set,
                                                    vasp_input_params=kwargs.get("vasp_input_params",{})))
-<<<<<<< HEAD
-=======
 
         t.append(WriteTransmutedStructureIOSet(structure=structure, transformations=transformations,
                                                transformation_params=transformation_params,
                                                vasp_input_set=vasp_input_set,
                                                vasp_input_params=kwargs.get("vasp_input_params",{})))
->>>>>>> 47cbca62
         t.append(RunVaspDirect(vasp_cmd=vasp_cmd))
         t.append(PassCalcLocs(name=name))
         t.append(VaspToDbTask(db_file=db_file,
