--- conflicted
+++ resolved
@@ -300,21 +300,16 @@
     input set for that structure. Reads structure from POSCAR if no structure provided
 
     Required params:
+        structure (Structure): input structure
         transformations (list): list of names of transformation classes as defined in
             the modules in pymatgen.transformations
         vasp_input_set (string): string name for the VASP input set (e.g.,
             "MPRelaxSet").
 
     Optional params:
-<<<<<<< HEAD
-        structure (Structure): input structure
-        transformation_params (list): list of dicts where each dict specify the input parameters to
-            instantiate the transformation class in the transforamtions list.
-=======
         transformation_params (list): list of dicts where each dict specifies
             the input parameters to instantiate the transformation class in
             the transformations list.
->>>>>>> a499b7ee
         vasp_input_params (dict): When using a string name for VASP input set,
             use this as a dict to specify kwargs for instantiating the input
             set parameters. For example, if you want to change the
