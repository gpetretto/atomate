# coding: utf-8

from __future__ import division, print_function, unicode_literals, absolute_import

from uuid import uuid4

import numpy as np

from pymatgen.io.vasp.sets import MPRelaxSet, MPStaticSet
from pymatgen.symmetry.analyzer import SpacegroupAnalyzer
from pymatgen.io.vasp.inputs import Kpoints

from atomate.vasp.config import SMALLGAP_KPOINT_MULTIPLY, STABILITY_CHECK, VASP_CMD, DB_FILE, \
    ADD_WF_METADATA
from atomate.vasp.powerups import add_small_gap_multiply, add_stability_check, add_modify_incar, \
    add_wf_metadata, add_common_powerups
from atomate.vasp.workflows.base.core import get_wf
from atomate.vasp.workflows.base.elastic import get_wf_elastic_constant
from atomate.vasp.workflows.base.raman import get_wf_raman_spectra
from atomate.vasp.workflows.base.gibbs import get_wf_gibbs_free_energy
from atomate.vasp.workflows.base.bulk_modulus import get_wf_bulk_modulus
from atomate.vasp.workflows.base.thermal_expansion import get_wf_thermal_expansion
from atomate.vasp.workflows.base.neb import get_wf_neb_from_endpoints, get_wf_neb_from_structure, \
    get_wf_neb_from_images

__author__ = 'Anubhav Jain, Kiran Mathew'
__email__ = 'ajain@lbl.gov, kmathew@lbl.gov'


# TODO: @computron: Clarify the config dict -computron
# TODO: @computron: Allow default config dict to be loaded from file -computron

def wf_bandstructure(structure, c=None):

    c = c or {}
    vasp_cmd = c.get("VASP_CMD", VASP_CMD)
    db_file = c.get("DB_FILE", DB_FILE)

    wf = get_wf(structure, "bandstructure.yaml", vis=MPRelaxSet(structure, force_gamma=True),
                common_params={"vasp_cmd": vasp_cmd, "db_file": db_file})

    wf = add_common_powerups(wf, c)

    if c.get("SMALLGAP_KPOINT_MULTIPLY", SMALLGAP_KPOINT_MULTIPLY):
        wf = add_small_gap_multiply(wf, 0.5, 5, "static")
        wf = add_small_gap_multiply(wf, 0.5, 5, "nscf")

    if c.get("STABILITY_CHECK", STABILITY_CHECK):
        wf = add_stability_check(wf, fw_name_constraint="structure optimization")

    if c.get("ADD_WF_METADATA", ADD_WF_METADATA):
        wf = add_wf_metadata(wf, structure)

    return wf


def wf_bandstructure_plus_hse(structure, gap_only=True, c=None):

    c = c or {}
    vasp_cmd = c.get("VASP_CMD", VASP_CMD)
    db_file = c.get("DB_FILE", DB_FILE)

    if gap_only:
        wf_src_name = "bandstructure_hsegap.yaml"
    else:
        wf_src_name = "bandstructure_hse.yaml"

    wf = get_wf(structure, wf_src_name, vis=MPRelaxSet(structure, force_gamma=True),
                common_params={"vasp_cmd": vasp_cmd, "db_file": db_file})

    wf = add_common_powerups(wf, c)

    if c.get("SMALLGAP_KPOINT_MULTIPLY", SMALLGAP_KPOINT_MULTIPLY):
        wf = add_small_gap_multiply(wf, 0.5, 5, "static")
        wf = add_small_gap_multiply(wf, 0.5, 5, "nscf")

    if c.get("STABILITY_CHECK", STABILITY_CHECK):
        wf = add_stability_check(wf, fw_name_constraint="structure optimization")

    if c.get("ADD_WF_METADATA", ADD_WF_METADATA):
        wf = add_wf_metadata(wf, structure)

    return wf


def wf_bandstructure_plus_boltztrap(structure, c=None):

    c = c or {}
    vasp_cmd = c.get("VASP_CMD", VASP_CMD)
    db_file = c.get("DB_FILE", DB_FILE)

    params = []
    for x in range(4):  # everything but BoltzTrap task
        params.append({"vasp_cmd": vasp_cmd, "db_file": db_file})
    params.append({"db_file": db_file})

    wf = get_wf(structure, "bandstructure_boltztrap.yaml", vis=MPRelaxSet(structure, force_gamma=True),
                params=params)

    wf = add_common_powerups(wf, c)

    if c.get("SMALLGAP_KPOINT_MULTIPLY", SMALLGAP_KPOINT_MULTIPLY):
        wf = add_small_gap_multiply(wf, 0.5, 5, "static")
        wf = add_small_gap_multiply(wf, 0.5, 5, "nscf")

    if c.get("STABILITY_CHECK", STABILITY_CHECK):
        wf = add_stability_check(wf, fw_name_constraint="structure optimization")

    if c.get("ADD_WF_METADATA", ADD_WF_METADATA):
        wf = add_wf_metadata(wf, structure)

    return wf


def wf_static(structure, c=None):

    c = c or {}
    vasp_cmd = c.get("VASP_CMD", VASP_CMD)
    db_file = c.get("DB_FILE", DB_FILE)

    wf = get_wf(structure, "static_only.yaml", vis=MPStaticSet(structure),
                common_params={"vasp_cmd": vasp_cmd, "db_file": db_file})

    wf = add_common_powerups(wf, c)

    if c.get("ADD_WF_METADATA", ADD_WF_METADATA):
        wf = add_wf_metadata(wf, structure)

    return wf


def wf_structure_optimization(structure, c=None):

    c = c or {}
    vasp_cmd = c.get("VASP_CMD", VASP_CMD)
    db_file = c.get("DB_FILE", DB_FILE)
    user_incar_settings = c.get("USER_INCAR_SETTINGS")

    wf = get_wf(structure, "optimize_only.yaml",
                vis=MPRelaxSet(structure, force_gamma=True, user_incar_settings=user_incar_settings),
                common_params={"vasp_cmd": vasp_cmd, "db_file": db_file})

    wf = add_common_powerups(wf, c)

    if c.get("ADD_WF_METADATA", ADD_WF_METADATA):
        wf = add_wf_metadata(wf, structure)

    return wf


def wf_dielectric_constant(structure, c=None):

    c = c or {}
    vasp_cmd = c.get("VASP_CMD", VASP_CMD)
    db_file = c.get("DB_FILE", DB_FILE)

    wf = get_wf(structure, "dielectric_constant.yaml", vis=MPRelaxSet(structure, force_gamma=True),
                common_params={"vasp_cmd": vasp_cmd, "db_file": db_file})

    wf = add_common_powerups(wf, c)

    if c.get("ADD_WF_METADATA", ADD_WF_METADATA):
        wf = add_wf_metadata(wf, structure)

    return wf


def wf_dielectric_constant_no_opt(structure, c=None):

    c = c or {}
    vasp_cmd = c.get("VASP_CMD", VASP_CMD)
    db_file = c.get("DB_FILE", DB_FILE)

    wf = get_wf(structure, "dielectric_constant_no_opt.yaml",
                common_params={"vasp_cmd": vasp_cmd,  "db_file": db_file})

    wf = add_common_powerups(wf, c)

    if c.get("ADD_WF_METADATA", ADD_WF_METADATA):
        wf = add_wf_metadata(wf, structure)

    return wf


def wf_piezoelectric_constant(structure, c=None):

    c = c or {}
    vasp_cmd = c.get("VASP_CMD", VASP_CMD)
    db_file = c.get("DB_FILE", DB_FILE)

    wf = get_wf(structure, "piezoelectric_constant.yaml",
                common_params={"vasp_cmd": vasp_cmd, "db_file": db_file})

    wf = add_common_powerups(wf, c)

    if c.get("ADD_WF_METADATA", ADD_WF_METADATA):
        wf = add_wf_metadata(wf, structure)

    return wf


def wf_elastic_constant(structure, c=None):
    structure = SpacegroupAnalyzer(structure).get_conventional_standard_structure()
    c = c or {}
    vasp_cmd = c.get("VASP_CMD", VASP_CMD)
    db_file = c.get("DB_FILE", DB_FILE)
<<<<<<< HEAD

    order = c.get("order", 2)
    if order > 2:
        kpts = Kpoints.automatic_density(structure, 60000, force_gamma=True)
        vis = MPRelaxSet(structure, user_incar_settings={
            "ENCUT": 700, "EDIFF": 1e-10, "LAECHG":False, "EDIFFG":-0.001, "ADDGRID":True, 
            "LREAL":False},#, "ISYM":0},
            user_kpoints_settings = kpts)
        stencils = np.linspace(-0.075, 0.075, 7)
        conv = False
    else:
        vis = MPRelaxSet(structure, user_incar_settings={
            "incar_update":{"ENCUT": 700, "EDIFF": 1e-6, "LAECHG":False}},
            user_kpoints_settings = {"grid_density": 7000})
        stencils = None # use default
        conv = True
=======
    # @montoyj - any comments on the following being configurable params?
    norm_deformations = c.get("NORM_DEFORMATIONS", [-0.01, -0.005, 0.005, 0.01])
    shear_deformations = c.get("SHEAR_DEFORMATIONS", [-0.06, -0.03, 0.03, 0.06])

    user_kpoints_settings = {"grid_density": 7000}

    # input set for structure optimization
    vis_relax = MPRelaxSet(structure, force_gamma=True)
    v = vis_relax.as_dict()
    v.update({"user_kpoints_settings": user_kpoints_settings})
    vis_relax = vis_relax.__class__.from_dict(v)

    # optimization only workflow
    wf = get_wf(structure, "optimize_only.yaml",
                    params=[{"vasp_cmd": vasp_cmd,  "db_file": db_file,
                             "name": "elastic structure optimization"}],
                    vis=vis_relax)

    # static input set for the transmute firework
    uis_static = {"ISIF": 2,
                  "ISTART": 1,
                  "IBRION": 2,
                  "NSW": 99
                  }
    vis_static = MPStaticSet(structure, force_gamma=True, lepsilon=False,
                             user_kpoints_settings=user_kpoints_settings,
                             user_incar_settings=uis_static)
    # deformations wflow for elasticity calculation
    wf_elastic = get_wf_elastic_constant(structure, vasp_cmd=vasp_cmd,
                                 norm_deformations=norm_deformations,
                                 shear_deformations=shear_deformations,
                                 db_file=db_file, user_kpoints_settings=user_kpoints_settings,
                                copy_vasp_outputs=True, vasp_input_set=vis_static)

    # chain it
    wf.append_wf(wf_elastic, wf.leaf_fw_ids)

    wf = add_modify_incar(wf, modify_incar_params={"incar_update": {"ENCUT": 700,
                                                                    "EDIFF": 1e-6,
                                                                    "LAECHG": False}})
>>>>>>> a11f7faf

    optimize_structure = c.get("optimize_structure", True)
    sym_red = c.get("symmetry_reduction", False)
    # conv = c.get("conventional", True)
    wf = get_wf_elastic_constant(structure, vasp_cmd=vasp_cmd, symmetry_reduction=sym_red,
                                 db_file=db_file, vasp_input_set=vis, stencils=stencils,
                                 optimize_structure=optimize_structure, conventional=conv, 
                                 order=order)
    #wf = add_modify_incar(wf, modify_incar_params=mip)
    wf = add_common_powerups(wf, c)
    if c.get("ADD_WF_METADATA", ADD_WF_METADATA):
        wf = add_wf_metadata(wf, structure)

    return wf

def wf_elastic_constant_minimal(structure, c=None):

    c_new = {"symmetry_reduction":True, "stencils":[[0.005]]*3 + [[0.015]]*3}
    c_new.update(c or {})
    return wf_elastic_constant(structure, c_new)


def wf_raman_spectra(structure, c=None):
    """
    Raman spectra workflow from the given structure and config dict

    Args:
        structure (Structure): input structure
        c (dict): workflow config dict

    Returns:
        Workflow
    """

    c = c or {}
    modes = c.get("MODES", None)
    step_size = c.get("STEP_SIZE", 0.005)
    vasp_cmd = c.get("VASP_CMD", VASP_CMD)
    db_file = c.get("DB_FILE", DB_FILE)

    wf = get_wf_raman_spectra(structure, modes=modes, step_size=step_size, vasp_cmd=vasp_cmd,
                              db_file=db_file)

    wf = add_modify_incar(wf, modify_incar_params={"incar_update": {"ENCUT": 600, "EDIFF": 1e-6}},
                          fw_name_constraint="static dielectric")

    if c.get("ADD_WF_METADATA", ADD_WF_METADATA):
        wf = add_wf_metadata(wf, structure)

    return wf


def wf_gibbs_free_energy(structure, c=None):
    """
    Gibbs free energy workflow from the given structure and config dict.

    Args:
        structure (Structure): input structure
        c (dict): workflow config dict

    Returns:
        Workflow
    """
    c = c or {}

    vasp_cmd = c.get("VASP_CMD", VASP_CMD)
    db_file = c.get("DB_FILE", DB_FILE)
    eos = c.get("EOS", "vinet")
    qha_type = c.get("QHA_TYPE", "debye_model")
    # min and max temp in K, default setting is to compute the properties at 300K only
    t_min = c.get("T_MIN", 300.0)
    t_max = c.get("T_MAX", 300.0)
    t_step = c.get("T_STEP", 100.0)
    pressure = c.get("PRESSURE", 0.0)
    poisson = c.get("POISSON", 0.25)
    metadata = c.get("METADATA", None)

    # 21 deformed structures: from -10% to +10%
    deformations = [(np.identity(3)*(1+x)).tolist() for x in np.linspace(-0.1, 0.1, 21)]
    user_kpoints_settings = {"grid_density": 7000}

    tag = "gibbs group: >>{}<<".format(str(uuid4()))

    # input set for structure optimization
    vis_relax = MPRelaxSet(structure, force_gamma=True)
    v = vis_relax.as_dict()
    v.update({"user_kpoints_settings": user_kpoints_settings})
    vis_relax = vis_relax.__class__.from_dict(v)

    # optimization only workflow
    wf = get_wf(structure, "optimize_only.yaml",
                    params=[{"vasp_cmd": vasp_cmd,  "db_file": db_file,
                             "name": "{} structure optimization".format(tag)}],
                    vis=vis_relax)

    # static input set for the transmute firework
    uis_static = {"ISIF": 2,
                  "ISTART": 1,
                  "IBRION": 2,
                  "NSW": 99
                  }
    lepsilon = False
    if qha_type not in ["debye_model"]:
        lepsilon = True
        try:
            from phonopy import Phonopy
        except ImportError:
            raise RuntimeError("'phonopy' package is NOT installed but is required for the final "
                               "analysis step; you can alternatively switch to the qha_type to "
                               "'debye_model' which does not require 'phonopy'.")
    vis_static = MPStaticSet(structure, force_gamma=True, lepsilon=lepsilon,
                                                user_kpoints_settings=user_kpoints_settings,
                                                user_incar_settings=uis_static)
    # get gibbs workflow and chain it to the optimization workflow
    wf_gibbs = get_wf_gibbs_free_energy(structure, user_kpoints_settings=user_kpoints_settings,
                                        deformations=deformations, vasp_cmd=vasp_cmd, db_file=db_file,
                                        eos=eos, qha_type=qha_type, pressure=pressure, poisson=poisson,
                                        t_min=t_min, t_max=t_max, t_step=t_step, metadata=metadata,
                                        tag=tag, vasp_input_set=vis_static)

    # chaining
    wf.append_wf(wf_gibbs, wf.leaf_fw_ids)

    wf = add_modify_incar(wf, modify_incar_params={"incar_update": {"ENCUT": 600,
                                                                    "EDIFF": 1e-6,
                                                                    "LAECHG": False}})

    wf = add_common_powerups(wf, c)

    if c.get("ADD_WF_METADATA", ADD_WF_METADATA):
        wf = add_wf_metadata(wf, structure)

    return wf


def wf_bulk_modulus(structure, c=None):
    """
    Bulk modulus workflow from the given structure and config dict.

    Args:
        structure (Structure): input structure
        c (dict): workflow config dict

    Returns:
        Workflow
    """

    c = c or {}
    eos = c.get("EOS", "vinet")
    vasp_cmd = c.get("VASP_CMD", VASP_CMD)
    db_file = c.get("DB_FILE", DB_FILE)

    user_kpoints_settings = {"grid_density": 7000}
    # 6 deformations
    deformations = [(np.identity(3)*(1+x)).tolist() for x in np.linspace(-0.05, 0.05, 6)]

    tag = "bulk_modulus group: >>{}<<".format(str(uuid4()))

    # input set for structure optimization
    vis_relax = MPRelaxSet(structure, force_gamma=True)
    v = vis_relax.as_dict()
    v.update({"user_kpoints_settings": user_kpoints_settings})
    vis_relax = vis_relax.__class__.from_dict(v)

    # optimization only workflow
    wf = get_wf(structure, "optimize_only.yaml",
                params=[{"vasp_cmd": vasp_cmd, "db_file": db_file,
                         "name": "{} structure optimization".format(tag)}],
                vis=vis_relax)

    # static input set for the transmute firework
    uis_static = {"ISIF": 2,
                  "ISTART": 1,
                  "IBRION": 2,
                  "NSW": 99
                  }
    vis_static = MPStaticSet(structure, force_gamma=True, lepsilon=False,
                                                user_kpoints_settings=user_kpoints_settings,
                                                user_incar_settings=uis_static)
    # get the deformations wflow for bulk modulus calculation
    wf_bm = get_wf_bulk_modulus(structure, eos=eos, user_kpoints_settings=user_kpoints_settings,
                                deformations=deformations, vasp_cmd=vasp_cmd, db_file=db_file, tag=tag,
                                vasp_input_set=vis_static)

    # chain it
    wf.append_wf(wf_bm, wf.leaf_fw_ids)

    wf = add_modify_incar(wf, modify_incar_params={"incar_update": {"ENCUT": 600, "EDIFF": 1e-6}})

    wf = add_common_powerups(wf, c)

    if c.get("ADD_WF_METADATA", ADD_WF_METADATA):
        wf = add_wf_metadata(wf, structure)

    return wf


def wf_thermal_expansion(structure, c=None):
    """
    Thermal expansion coefficient workflow from the given structure and config dict.

    Args:
        structure (Structure): input structure
        c (dict): workflow config dict

    Returns:
        Workflow
    """
    c = c or {}
    eos = c.get("EOS", "vinet")
    vasp_cmd = c.get("VASP_CMD", VASP_CMD)
    db_file = c.get("DB_FILE", DB_FILE)
    pressure = c.get("PRESSURE", 0.0)

    user_kpoints_settings = {"grid_density": 7000}
    # 10 deformations
    deformations = [(np.identity(3)*(1+x)).tolist() for x in np.linspace(-0.1, 0.1, 10)]

    tag = "thermal_expansion group: >>{}<<".format(str(uuid4()))

    # input set for structure optimization
    vis_relax = MPRelaxSet(structure, force_gamma=True)
    v = vis_relax.as_dict()
    v.update({"user_kpoints_settings": user_kpoints_settings})
    vis_relax = vis_relax.__class__.from_dict(v)

    # optimization only workflow
    wf = get_wf(structure, "optimize_only.yaml",
                    params=[{"vasp_cmd": vasp_cmd,  "db_file": db_file,
                             "name": "{} structure optimization".format(tag)}],
                    vis=vis_relax)

    wf_thermal = get_wf_thermal_expansion(structure, user_kpoints_settings=user_kpoints_settings,
                                  deformations=deformations, vasp_cmd=vasp_cmd, db_file=db_file,
                                  eos=eos, pressure=pressure, tag=tag)

    # chain it
    wf.append_wf(wf_thermal, wf.leaf_fw_ids)

    wf = add_modify_incar(wf, modify_incar_params={"incar_update": {"ENCUT": 600, "EDIFF": 1e-6}})

    wf = add_common_powerups(wf, c)

    if c.get("ADD_WF_METADATA", ADD_WF_METADATA):
        wf = add_wf_metadata(wf, structure)

    return wf


def wf_nudged_elastic_band(structures, parent, c=None):
    """
    Nudged elastic band (NEB) workflow from the given structures and config dict.

    'is_optimized' default False
    'neb_round' default 1

    Notes:
        Length of Structure list and "is_optimized" are used to determine the workflow:
        1 structure    # The parent structure & two endpoint indexes provided; need relaxation.
                       # The parent structure & two endpoint indexes provided; no need to relax.
        2 structures   # Two endpoints provided; need to relax two endpoints.
                       # Two relaxed endpoints provided; no need to relax two endpoints.
        >=3 structures # All images including two endpoints are provided.

    Args:
        structures ([Structure]):
            1) The parent structure
            2) Two endpoint structures
            3) An initial NEB path that comprises both images and endpoints
        parent (Structure): parent structure used to get two endpoints.
        c (dict): workflow config dict, basic format:
            {"fireworks": [],  "common_params": {}, "additional_ep_params": {},
             "additional_neb_params": {}}. When the length of structures is 1, "site_indices" key
             must be included in c. Note that "fireworks" is a list corresponding to the order of
             execution.
    Returns:
        Workflow
    """
    if not(isinstance(structures, list) and len(structures) > 0):
        raise ValueError("structures must be a list of Structure objects!")

    # config initialization
    c = c or {}
    # TODO: @shyuep - config dict params are typically capitalized and intended to be global
    # params unless namespaced. e.g. NEB.COMMON_PARAMS if it's only settings for NEB
    # workflows. -computron
    spec = c.get("common_params", {})
    is_optimized = spec.get("is_optimized", False)

    # TODO: @shyuep: the whole point of preset workflows is that they are supposed to be simple.
    # e.g., give a structure or a list of structures, and forget about the rest. Here it looks like
    # one needs to construct some kind of complicated configuration dictionary. Pretty sure no one
    # apart from the people in your group have any idea how to use these functions or set up this
    # config dict (which should not be necessary in the first place). -computron

    if c.get("fireworks"):  # Check config dict file
        fw_list = [f['fw'] for f in c.get("fireworks")]
        neb_round = len([f for f in fw_list if "NEBFW" in f])

        if neb_round < 1:
            raise ValueError("At least one NEB Fireworks (NEBFW) is needed in the config dict!")

        if len(structures) == 1:
            assert "site_indices" in spec, "Site indices not provided in config dict!"
            assert len(spec["site_indices"]) == 2, "Only two site indices should be provided!"

            if is_optimized:
                assert len(fw_list) == neb_round + 1
            else:
                assert len(fw_list) == neb_round + 2
        elif len(structures) == 2:
            if is_optimized:
                assert len(fw_list) == neb_round
            else:
                assert len(fw_list) == neb_round + 1
    else:  # Default settings if config dict is not provided.
        neb_round = 1

    # Get user_incar_settings, user_kpoints_settings & additional_cust_args
    user_incar_settings = [{}] * (neb_round + 2)
    user_kpoints_settings = [{"grid_density": 1000}] * (neb_round + 2)
    additional_cust_args = [{}] * (neb_round + 2)

    # TODO: @shyuep - I have no idea what's going on here -computron
    if "fireworks" in c:
        for i in range(1, len(c["fireworks"])+1):
            user_incar_settings[-i] = c["fireworks"][-i].get("user_incar_settings", {})
            user_kpoints_settings[-i] = c["fireworks"][-i].get("user_kpoints_settings",
                                                               {"grid_density": 1000})
            additional_cust_args[-i] = c["fireworks"][-i].get("additional_cust_args", {})

    kwargs = {"user_incar_settings": user_incar_settings,
              "user_kpoints_settings": user_kpoints_settings,
              "additional_cust_args": additional_cust_args}

    # Assign workflow using the number of given structures
    if len(structures) == 1:
        wf = get_wf_neb_from_structure(structure=structures[0],
                                       additional_spec=spec, **kwargs)
    elif len(structures) == 2:
        wf = get_wf_neb_from_endpoints(parent=parent, endpoints=structures,
                                       additional_spec=spec, **kwargs)
    else:  # len(structures) >= 3
        wf = get_wf_neb_from_images(parent=parent, images=structures,
                                    additional_spec=spec, **kwargs)

    return wf<|MERGE_RESOLUTION|>--- conflicted
+++ resolved
@@ -204,74 +204,41 @@
     c = c or {}
     vasp_cmd = c.get("VASP_CMD", VASP_CMD)
     db_file = c.get("DB_FILE", DB_FILE)
-<<<<<<< HEAD
-
     order = c.get("order", 2)
+    sym_red = c.get("symmetry_reduce", False)
+
+    uis_optimize = {"ENCUT": 700, "EDIFF": 1e-6, "LAECHG":False}
     if order > 2:
-        kpts = Kpoints.automatic_density(structure, 60000, force_gamma=True)
-        vis = MPRelaxSet(structure, user_incar_settings={
-            "ENCUT": 700, "EDIFF": 1e-10, "LAECHG":False, "EDIFFG":-0.001, "ADDGRID":True, 
-            "LREAL":False},#, "ISYM":0},
-            user_kpoints_settings = kpts)
+        uis_optimize.update({"EDIFF": 1e-10, "EDIFFG":-0.001, 
+                             "ADDGRID":True, "LREAL":False})
+        # This ensures a consistent k-point mesh across all calculations
+        kpts_settings = Kpoints.automatic_density(structure, 60000, force_gamma=True)
         stencils = np.linspace(-0.075, 0.075, 7)
-        conv = False
     else:
-        vis = MPRelaxSet(structure, user_incar_settings={
-            "incar_update":{"ENCUT": 700, "EDIFF": 1e-6, "LAECHG":False}},
-            user_kpoints_settings = {"grid_density": 7000})
-        stencils = None # use default
-        conv = True
-=======
-    # @montoyj - any comments on the following being configurable params?
-    norm_deformations = c.get("NORM_DEFORMATIONS", [-0.01, -0.005, 0.005, 0.01])
-    shear_deformations = c.get("SHEAR_DEFORMATIONS", [-0.06, -0.03, 0.03, 0.06])
-
-    user_kpoints_settings = {"grid_density": 7000}
-
-    # input set for structure optimization
-    vis_relax = MPRelaxSet(structure, force_gamma=True)
-    v = vis_relax.as_dict()
-    v.update({"user_kpoints_settings": user_kpoints_settings})
-    vis_relax = vis_relax.__class__.from_dict(v)
+        kpts_settings = {'grid_density': 7000}
+        stencils = None
+
+    uis_static = uis_optimize.copy()
+    uis_static.update({'ISIF': 2, 'IBRION': 2, 'NSW': 99})
+    
+    # input set for structure optimizationh
+    vis_relax = MPRelaxSet(structure, force_gamma=True, user_incar_settings=uis_optimize,
+                           user_kpoints_settings=kpts_settings)
 
     # optimization only workflow
-    wf = get_wf(structure, "optimize_only.yaml",
-                    params=[{"vasp_cmd": vasp_cmd,  "db_file": db_file,
-                             "name": "elastic structure optimization"}],
-                    vis=vis_relax)
-
-    # static input set for the transmute firework
-    uis_static = {"ISIF": 2,
-                  "ISTART": 1,
-                  "IBRION": 2,
-                  "NSW": 99
-                  }
+    wf = get_wf(structure, "optimize_only.yaml", vis=vis_relax,
+                params=[{"vasp_cmd": vasp_cmd,  "db_file": db_file,
+                         "name": "elastic structure optimization"}])
+    
     vis_static = MPStaticSet(structure, force_gamma=True, lepsilon=False,
-                             user_kpoints_settings=user_kpoints_settings,
+                             user_kpoints_settings=kpts_settings,
                              user_incar_settings=uis_static)
+
     # deformations wflow for elasticity calculation
-    wf_elastic = get_wf_elastic_constant(structure, vasp_cmd=vasp_cmd,
-                                 norm_deformations=norm_deformations,
-                                 shear_deformations=shear_deformations,
-                                 db_file=db_file, user_kpoints_settings=user_kpoints_settings,
-                                copy_vasp_outputs=True, vasp_input_set=vis_static)
-
-    # chain it
-    wf.append_wf(wf_elastic, wf.leaf_fw_ids)
-
-    wf = add_modify_incar(wf, modify_incar_params={"incar_update": {"ENCUT": 700,
-                                                                    "EDIFF": 1e-6,
-                                                                    "LAECHG": False}})
->>>>>>> a11f7faf
-
-    optimize_structure = c.get("optimize_structure", True)
-    sym_red = c.get("symmetry_reduction", False)
-    # conv = c.get("conventional", True)
-    wf = get_wf_elastic_constant(structure, vasp_cmd=vasp_cmd, symmetry_reduction=sym_red,
-                                 db_file=db_file, vasp_input_set=vis, stencils=stencils,
-                                 optimize_structure=optimize_structure, conventional=conv, 
-                                 order=order)
-    #wf = add_modify_incar(wf, modify_incar_params=mip)
+    wf_elastic = get_wf_elastic_constant(structure, vasp_cmd=vasp_cmd, db_file=db_file,
+                                         order=order, stencils=stencils, copy_vasp_outputs=True,
+                                         vasp_input_set=vis_static)
+
     wf = add_common_powerups(wf, c)
     if c.get("ADD_WF_METADATA", ADD_WF_METADATA):
         wf = add_wf_metadata(wf, structure)
@@ -280,7 +247,7 @@
 
 def wf_elastic_constant_minimal(structure, c=None):
 
-    c_new = {"symmetry_reduction":True, "stencils":[[0.005]]*3 + [[0.015]]*3}
+    c_new = {"symmetry_reduce":True, "stencils":[[0.005]]*3 + [[0.015]]*3}
     c_new.update(c or {})
     return wf_elastic_constant(structure, c_new)
 
